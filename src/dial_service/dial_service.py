import logging
<<<<<<< HEAD
import pickle
=======
>>>>>>> 25a5552b
from typing import Any

from intersect_sdk import IntersectBaseCapabilityImplementation, intersect_message, intersect_status

from dial_dataclass import (
    DialInputMultiple,
    DialInputPredictions,
    DialInputSingle,
    DialWorkflowDatasetUpdate,
)
from dial_dataclass.pydantic_helpers import ValidatedObjectId

from . import core
from .mongo_handler import MongoDBCredentials, MongoDBHandler
from .serverside_data import (
    ServersideInputBase,
    ServersideInputMultiple,
    ServersideInputPrediction,
    ServersideInputSingle,
)
from .service_specific_dataclasses import DialWorkflowCreationParamsService

logger = logging.getLogger(__name__)

logger = logging.getLogger(__name__)


class DialCapabilityImplementation(IntersectBaseCapabilityImplementation):
    """Internal guts for GP usage."""

    intersect_sdk_capability_name = 'dial'

    def __init__(self, credentials: dict[str, Any]):
        super().__init__()
        self.mongo_handler = MongoDBHandler(MongoDBCredentials(**credentials))

    ### STATEFUL + WORKFLOW FUNCTIONS ###

    @intersect_message()
    def initialize_workflow(self, client_data: DialWorkflowCreationParamsService) -> str:
        """Initializes a stateful workflow for DIALED.

        Takes in initial data points, and returns the ID of the associated workflow.
        """

<<<<<<< HEAD
        server_data = ServersideInputBase(client_data)
        model = pickle.dumps(core.train_model(server_data), protocol=5)
        workflow_id = self.mongo_handler.create_workflow(client_data.model_dump(), model)
        if not workflow_id:
            msg = 'Could not create workflow'
=======
        try:
            workflow_id = self.mongo_handler.create_workflow(client_data.model_dump())
        except Exception:
            logger.exception('initialize_workflow exception')
            workflow_id = None
        if not workflow_id:
            msg = "Couldn't initialize workflow"
>>>>>>> 25a5552b
            raise Exception(msg)  # noqa: TRY002 (Expected, we don't need to provide a detailed error message at this point)
        return workflow_id

    @intersect_message()
    def get_workflow_data(self, uuid: ValidatedObjectId) -> DialWorkflowCreationParamsService:
        """Returns the current state of the workflow associated with the id"""
        try:
            db_result = self.mongo_handler.get_workflow(uuid)
        except Exception:
            logger.exception('get_workflow_data exception for %s', uuid)
            db_result = None
        if not db_result:
<<<<<<< HEAD
            msg = f'Could not get workflow with id {uuid}'
=======
            msg = f"Couldn't get workflow data with id {uuid}"
>>>>>>> 25a5552b
            raise Exception(msg)  # noqa: TRY002 (workflow does not exist - TODO the former should realistically be a Pydantic ValidationError that can propogate to the client)
        return DialWorkflowCreationParamsService(**db_result)

    @intersect_message()
    def update_workflow_with_data(self, update_params: DialWorkflowDatasetUpdate) -> None:
        """Updates the DB with the provided params. Success of operation is based off whether or not the INTERSECT response is an error."""
<<<<<<< HEAD

        # TODO - all exceptions should realistically provide error information to the client. INTERSECT-SDK v0.9 will introduce a specific exception we can throw which will allow us to do this.
        db_get_result = self.mongo_handler.get_workflow(update_params.workflow_id)
        if not db_get_result:
            msg = f'Could not get workflow with id {update_params.workflow_id}'
            raise Exception(msg)  # noqa: TRY002 (workflow does not exist)

        pretrain_result = DialWorkflowCreationParamsService(**db_get_result)
        if len(pretrain_result.dataset_x) > 0 and len(pretrain_result.dataset_x[0]) != len(
            update_params.next_x
        ):
            msg = f'Length mismatch in update function for workflow ID {update_params.workflow_id}'
            raise Exception(msg)  # noqa: TRY002 (data structure mismatch)
        pretrain_result.dataset_x.append(update_params.next_x)
        pretrain_result.dataset_y.append(update_params.next_y)
        server_data = ServersideInputBase(pretrain_result)

        if update_params.backend_args is not None:
            server_data.backend_args = update_params.backend_args

        if update_params.kernel_args is not None:
            server_data.kernel_args = update_params.kernel_args

        if update_params.extra_args is not None:
            server_data.extra_args = update_params.extra_args

        model = pickle.dumps(core.train_model(server_data), protocol=5)

        db_update_result = self.mongo_handler.update_workflow_dataset(update_params, model)
        if not db_update_result:
            msg = f'Could not update workflow with id {update_params.workflow_id}'
            raise Exception(msg)  # noqa: TRY002 (couldn't update for some reason) - TODO this should realistically be a Pydantic ValidationError that can propogate to the client)

    ### STATELESS FUNCTIONS ###
=======
        try:
            db_result = self.mongo_handler.update_workflow_dataset(update_params)
        except Exception:
            logger.exception('update_workflow exception for %s', update_params.workflow_id)
            db_result = None
        if not db_result:
            msg = f"Couldn't update workflow with new data for workflow {update_params.workflow_id}"
            raise Exception(msg)  # noqa: TRY002 (workflow does not exist OR the length of the x value didn't match the rest) - TODO this should realistically be a Pydantic ValidationError that can propogate to the client)
>>>>>>> 25a5552b

    @intersect_message()
    # trains a model and then recommends a point to measure based on user's requested strategy:
    def get_next_point(self, client_data: DialInputSingle) -> list[float]:
<<<<<<< HEAD
        """Trains a model, and then gets the next point for optimization based on the provided strategy.

        Args:
            client_data (DialInputSingle): Input data containing bounds, strategy, and other parameters.

        Returns:
            list[float]: The selected point for the next iteration.
        """
        workflow_id = ValidatedObjectId(client_data.workflow_id)
        workflow_state = self.mongo_handler.get_workflow(workflow_id, include_model=True)
=======
        """Trains a model, and then recommends a point to measure based on user's requested strategy."""
        try:
            workflow_id = ValidatedObjectId(client_data.workflow_id)
            workflow_state = self.mongo_handler.get_workflow(workflow_id)
        except Exception:
            logger.exception(
                'get_next_point exception (state initialization) for %s', client_data.workflow_id
            )
            workflow_state = None
>>>>>>> 25a5552b
        if not workflow_state:
            msg = f'No workflow with id {client_data.workflow_id} exists'
            raise Exception(msg)  # noqa: TRY002 (workflow does not exist - TODO this should realistically be a Pydantic ValidationError that can propogate to the client)

<<<<<<< HEAD
        model = pickle.loads(workflow_state['model'])  # noqa: S301 (XXX - this is technically trusted data as long as the DB hasn't been modified)
        validated_state = DialWorkflowCreationParamsService(**workflow_state)
        if client_data.extra_args:
            if validated_state.extra_args:
                validated_state.extra_args.update(client_data.extra_args)
            else:
                validated_state.extra_args = client_data.extra_args
        data = ServersideInputSingle(validated_state, client_data)

        return core.get_next_point(data, model)

    @intersect_message
    def get_next_points(self, client_data: DialInputMultiple) -> list[list[float]]:
        """
        Get multiple next points for optimization based on the provided strategy.

        Args:
            client_data: Input data containing bounds, strategy, and other parameters.

        Returns:
            list[list[float]]: A list of selected points for the next iteration.
        """
        workflow_id = ValidatedObjectId(client_data.workflow_id)
        workflow_state = self.mongo_handler.get_workflow(workflow_id)
=======
        try:
            data = ServersideInputSingle(
                DialWorkflowCreationParamsService(**workflow_state), client_data
            )
            return internal_get_next_point(data)
        except Exception as err:
            logger.exception(
                'get_next_point exception (primary logic) for %s', client_data.workflow_id
            )
            msg = f'get_next_point exception (primary logic) for {client_data.workflow_id}'
            raise Exception(msg) from err  # noqa: TRY002 (for INTERSECT)

    @intersect_message
    def get_next_points(self, client_data: DialInputMultiple) -> list[list[float]]:
        try:
            workflow_id = ValidatedObjectId(client_data.workflow_id)
            workflow_state = self.mongo_handler.get_workflow(workflow_id)
        except Exception:
            logger.exception(
                'get_next_pointS exception (state initialization) for %s', client_data.workflow_id
            )
            workflow_state = None
>>>>>>> 25a5552b
        if not workflow_state:
            msg = f'No workflow with id {client_data.workflow_id} exists'
            raise Exception(msg)  # noqa: TRY002 (workflow does not exist - TODO this should realistically be a Pydantic ValidationError that can propogate to the client)

<<<<<<< HEAD
        validated_state = DialWorkflowCreationParamsService(**workflow_state)
        if client_data.extra_args:
            if validated_state.extra_args:
                validated_state.extra_args.update(client_data.extra_args)
            else:
                validated_state.extra_args = client_data.extra_args
        data = ServersideInputMultiple(validated_state, client_data)

        return core.get_next_points(data)
=======
        try:
            data = ServersideInputMultiple(
                DialWorkflowCreationParamsService(**workflow_state), client_data
            )
            return internal_get_next_points(data)
        except Exception as err:
            logger.exception(
                'get_next_pointS exception (primary logic) for %s', client_data.workflow_id
            )
            msg = f'get_next_pointS exception (primary logic) for {client_data.workflow_id}'
            raise Exception(msg) from err  # noqa: TRY002 (for INTERSECT)
>>>>>>> 25a5552b

    @intersect_message
    def get_surrogate_values(self, client_data: DialInputPredictions) -> list[list[float]]:
        """Trains a model then returns 3 lists based on user-supplied points:
        -Index 0: Predicted values.  These are inverse transformed (undoing the preprocessing to put them on the same scale as dataset_y)
        -Index 1: Inverse-transformed uncertainties.  If inverse-transforming is not possible (due to log-preprocessing), this will be all -1
        -Index 2: Uncertainties without inverse transformation
        """
<<<<<<< HEAD
        workflow_id = ValidatedObjectId(client_data.workflow_id)
        workflow_state = self.mongo_handler.get_workflow(workflow_id, include_model=True)
=======
        try:
            workflow_id = ValidatedObjectId(client_data.workflow_id)
            workflow_state = self.mongo_handler.get_workflow(workflow_id)
        except Exception:
            logger.exception(
                'get_surrogate_values exception (state initialization) for %s',
                client_data.workflow_id,
            )
            workflow_state = None
>>>>>>> 25a5552b
        if not workflow_state:
            msg = f'No workflow with id {client_data.workflow_id} exists'
            raise Exception(msg)  # noqa: TRY002 (workflow does not exist - TODO this should realistically be a Pydantic ValidationError that can propogate to the client)

<<<<<<< HEAD
        model = pickle.loads(workflow_state['model'])  # noqa: S301 (XXX - this is technically trusted data as long as the DB hasn't been modified)
        validated_state = DialWorkflowCreationParamsService(**workflow_state)
        if client_data.extra_args:
            if validated_state.extra_args:
                validated_state.extra_args.update(client_data.extra_args)
            else:
                validated_state.extra_args = client_data.extra_args
        data = ServersideInputPrediction(validated_state, client_data)

        return core.get_surrogate_values(data, model)
=======
        try:
            data = ServersideInputPrediction(
                DialWorkflowCreationParamsService(**workflow_state), client_data
            )
            return internal_get_surrogate_values(data)
        except Exception as err:
            logger.exception(
                'get_surrogate_values exception (primary logic) for %s', client_data.workflow_id
            )
            msg = f'get_surrogate_values exception (primary logic) for {client_data.workflow_id}'
            raise Exception(msg) from err  # noqa: TRY002 (for INTERSECT)
>>>>>>> 25a5552b

    @intersect_status()
    def status(self) -> str:
        """Basic status function which returns a hard-coded string."""
        return 'Up'
<|MERGE_RESOLUTION|>--- conflicted
+++ resolved
@@ -1,294 +1,247 @@
-import logging
-<<<<<<< HEAD
-import pickle
-=======
->>>>>>> 25a5552b
-from typing import Any
-
-from intersect_sdk import IntersectBaseCapabilityImplementation, intersect_message, intersect_status
-
-from dial_dataclass import (
-    DialInputMultiple,
-    DialInputPredictions,
-    DialInputSingle,
-    DialWorkflowDatasetUpdate,
-)
-from dial_dataclass.pydantic_helpers import ValidatedObjectId
-
-from . import core
-from .mongo_handler import MongoDBCredentials, MongoDBHandler
-from .serverside_data import (
-    ServersideInputBase,
-    ServersideInputMultiple,
-    ServersideInputPrediction,
-    ServersideInputSingle,
-)
-from .service_specific_dataclasses import DialWorkflowCreationParamsService
-
-logger = logging.getLogger(__name__)
-
-logger = logging.getLogger(__name__)
-
-
-class DialCapabilityImplementation(IntersectBaseCapabilityImplementation):
-    """Internal guts for GP usage."""
-
-    intersect_sdk_capability_name = 'dial'
-
-    def __init__(self, credentials: dict[str, Any]):
-        super().__init__()
-        self.mongo_handler = MongoDBHandler(MongoDBCredentials(**credentials))
-
-    ### STATEFUL + WORKFLOW FUNCTIONS ###
-
-    @intersect_message()
-    def initialize_workflow(self, client_data: DialWorkflowCreationParamsService) -> str:
-        """Initializes a stateful workflow for DIALED.
-
-        Takes in initial data points, and returns the ID of the associated workflow.
-        """
-
-<<<<<<< HEAD
-        server_data = ServersideInputBase(client_data)
-        model = pickle.dumps(core.train_model(server_data), protocol=5)
-        workflow_id = self.mongo_handler.create_workflow(client_data.model_dump(), model)
-        if not workflow_id:
-            msg = 'Could not create workflow'
-=======
-        try:
-            workflow_id = self.mongo_handler.create_workflow(client_data.model_dump())
-        except Exception:
-            logger.exception('initialize_workflow exception')
-            workflow_id = None
-        if not workflow_id:
-            msg = "Couldn't initialize workflow"
->>>>>>> 25a5552b
-            raise Exception(msg)  # noqa: TRY002 (Expected, we don't need to provide a detailed error message at this point)
-        return workflow_id
-
-    @intersect_message()
-    def get_workflow_data(self, uuid: ValidatedObjectId) -> DialWorkflowCreationParamsService:
-        """Returns the current state of the workflow associated with the id"""
-        try:
-            db_result = self.mongo_handler.get_workflow(uuid)
-        except Exception:
-            logger.exception('get_workflow_data exception for %s', uuid)
-            db_result = None
-        if not db_result:
-<<<<<<< HEAD
-            msg = f'Could not get workflow with id {uuid}'
-=======
-            msg = f"Couldn't get workflow data with id {uuid}"
->>>>>>> 25a5552b
-            raise Exception(msg)  # noqa: TRY002 (workflow does not exist - TODO the former should realistically be a Pydantic ValidationError that can propogate to the client)
-        return DialWorkflowCreationParamsService(**db_result)
-
-    @intersect_message()
-    def update_workflow_with_data(self, update_params: DialWorkflowDatasetUpdate) -> None:
-        """Updates the DB with the provided params. Success of operation is based off whether or not the INTERSECT response is an error."""
-<<<<<<< HEAD
-
-        # TODO - all exceptions should realistically provide error information to the client. INTERSECT-SDK v0.9 will introduce a specific exception we can throw which will allow us to do this.
-        db_get_result = self.mongo_handler.get_workflow(update_params.workflow_id)
-        if not db_get_result:
-            msg = f'Could not get workflow with id {update_params.workflow_id}'
-            raise Exception(msg)  # noqa: TRY002 (workflow does not exist)
-
-        pretrain_result = DialWorkflowCreationParamsService(**db_get_result)
-        if len(pretrain_result.dataset_x) > 0 and len(pretrain_result.dataset_x[0]) != len(
-            update_params.next_x
-        ):
-            msg = f'Length mismatch in update function for workflow ID {update_params.workflow_id}'
-            raise Exception(msg)  # noqa: TRY002 (data structure mismatch)
-        pretrain_result.dataset_x.append(update_params.next_x)
-        pretrain_result.dataset_y.append(update_params.next_y)
-        server_data = ServersideInputBase(pretrain_result)
-
-        if update_params.backend_args is not None:
-            server_data.backend_args = update_params.backend_args
-
-        if update_params.kernel_args is not None:
-            server_data.kernel_args = update_params.kernel_args
-
-        if update_params.extra_args is not None:
-            server_data.extra_args = update_params.extra_args
-
-        model = pickle.dumps(core.train_model(server_data), protocol=5)
-
-        db_update_result = self.mongo_handler.update_workflow_dataset(update_params, model)
-        if not db_update_result:
-            msg = f'Could not update workflow with id {update_params.workflow_id}'
-            raise Exception(msg)  # noqa: TRY002 (couldn't update for some reason) - TODO this should realistically be a Pydantic ValidationError that can propogate to the client)
-
-    ### STATELESS FUNCTIONS ###
-=======
-        try:
-            db_result = self.mongo_handler.update_workflow_dataset(update_params)
-        except Exception:
-            logger.exception('update_workflow exception for %s', update_params.workflow_id)
-            db_result = None
-        if not db_result:
-            msg = f"Couldn't update workflow with new data for workflow {update_params.workflow_id}"
-            raise Exception(msg)  # noqa: TRY002 (workflow does not exist OR the length of the x value didn't match the rest) - TODO this should realistically be a Pydantic ValidationError that can propogate to the client)
->>>>>>> 25a5552b
-
-    @intersect_message()
-    # trains a model and then recommends a point to measure based on user's requested strategy:
-    def get_next_point(self, client_data: DialInputSingle) -> list[float]:
-<<<<<<< HEAD
-        """Trains a model, and then gets the next point for optimization based on the provided strategy.
-
-        Args:
-            client_data (DialInputSingle): Input data containing bounds, strategy, and other parameters.
-
-        Returns:
-            list[float]: The selected point for the next iteration.
-        """
-        workflow_id = ValidatedObjectId(client_data.workflow_id)
-        workflow_state = self.mongo_handler.get_workflow(workflow_id, include_model=True)
-=======
-        """Trains a model, and then recommends a point to measure based on user's requested strategy."""
-        try:
-            workflow_id = ValidatedObjectId(client_data.workflow_id)
-            workflow_state = self.mongo_handler.get_workflow(workflow_id)
-        except Exception:
-            logger.exception(
-                'get_next_point exception (state initialization) for %s', client_data.workflow_id
-            )
-            workflow_state = None
->>>>>>> 25a5552b
-        if not workflow_state:
-            msg = f'No workflow with id {client_data.workflow_id} exists'
-            raise Exception(msg)  # noqa: TRY002 (workflow does not exist - TODO this should realistically be a Pydantic ValidationError that can propogate to the client)
-
-<<<<<<< HEAD
-        model = pickle.loads(workflow_state['model'])  # noqa: S301 (XXX - this is technically trusted data as long as the DB hasn't been modified)
-        validated_state = DialWorkflowCreationParamsService(**workflow_state)
-        if client_data.extra_args:
-            if validated_state.extra_args:
-                validated_state.extra_args.update(client_data.extra_args)
-            else:
-                validated_state.extra_args = client_data.extra_args
-        data = ServersideInputSingle(validated_state, client_data)
-
-        return core.get_next_point(data, model)
-
-    @intersect_message
-    def get_next_points(self, client_data: DialInputMultiple) -> list[list[float]]:
-        """
-        Get multiple next points for optimization based on the provided strategy.
-
-        Args:
-            client_data: Input data containing bounds, strategy, and other parameters.
-
-        Returns:
-            list[list[float]]: A list of selected points for the next iteration.
-        """
-        workflow_id = ValidatedObjectId(client_data.workflow_id)
-        workflow_state = self.mongo_handler.get_workflow(workflow_id)
-=======
-        try:
-            data = ServersideInputSingle(
-                DialWorkflowCreationParamsService(**workflow_state), client_data
-            )
-            return internal_get_next_point(data)
-        except Exception as err:
-            logger.exception(
-                'get_next_point exception (primary logic) for %s', client_data.workflow_id
-            )
-            msg = f'get_next_point exception (primary logic) for {client_data.workflow_id}'
-            raise Exception(msg) from err  # noqa: TRY002 (for INTERSECT)
-
-    @intersect_message
-    def get_next_points(self, client_data: DialInputMultiple) -> list[list[float]]:
-        try:
-            workflow_id = ValidatedObjectId(client_data.workflow_id)
-            workflow_state = self.mongo_handler.get_workflow(workflow_id)
-        except Exception:
-            logger.exception(
-                'get_next_pointS exception (state initialization) for %s', client_data.workflow_id
-            )
-            workflow_state = None
->>>>>>> 25a5552b
-        if not workflow_state:
-            msg = f'No workflow with id {client_data.workflow_id} exists'
-            raise Exception(msg)  # noqa: TRY002 (workflow does not exist - TODO this should realistically be a Pydantic ValidationError that can propogate to the client)
-
-<<<<<<< HEAD
-        validated_state = DialWorkflowCreationParamsService(**workflow_state)
-        if client_data.extra_args:
-            if validated_state.extra_args:
-                validated_state.extra_args.update(client_data.extra_args)
-            else:
-                validated_state.extra_args = client_data.extra_args
-        data = ServersideInputMultiple(validated_state, client_data)
-
-        return core.get_next_points(data)
-=======
-        try:
-            data = ServersideInputMultiple(
-                DialWorkflowCreationParamsService(**workflow_state), client_data
-            )
-            return internal_get_next_points(data)
-        except Exception as err:
-            logger.exception(
-                'get_next_pointS exception (primary logic) for %s', client_data.workflow_id
-            )
-            msg = f'get_next_pointS exception (primary logic) for {client_data.workflow_id}'
-            raise Exception(msg) from err  # noqa: TRY002 (for INTERSECT)
->>>>>>> 25a5552b
-
-    @intersect_message
-    def get_surrogate_values(self, client_data: DialInputPredictions) -> list[list[float]]:
-        """Trains a model then returns 3 lists based on user-supplied points:
-        -Index 0: Predicted values.  These are inverse transformed (undoing the preprocessing to put them on the same scale as dataset_y)
-        -Index 1: Inverse-transformed uncertainties.  If inverse-transforming is not possible (due to log-preprocessing), this will be all -1
-        -Index 2: Uncertainties without inverse transformation
-        """
-<<<<<<< HEAD
-        workflow_id = ValidatedObjectId(client_data.workflow_id)
-        workflow_state = self.mongo_handler.get_workflow(workflow_id, include_model=True)
-=======
-        try:
-            workflow_id = ValidatedObjectId(client_data.workflow_id)
-            workflow_state = self.mongo_handler.get_workflow(workflow_id)
-        except Exception:
-            logger.exception(
-                'get_surrogate_values exception (state initialization) for %s',
-                client_data.workflow_id,
-            )
-            workflow_state = None
->>>>>>> 25a5552b
-        if not workflow_state:
-            msg = f'No workflow with id {client_data.workflow_id} exists'
-            raise Exception(msg)  # noqa: TRY002 (workflow does not exist - TODO this should realistically be a Pydantic ValidationError that can propogate to the client)
-
-<<<<<<< HEAD
-        model = pickle.loads(workflow_state['model'])  # noqa: S301 (XXX - this is technically trusted data as long as the DB hasn't been modified)
-        validated_state = DialWorkflowCreationParamsService(**workflow_state)
-        if client_data.extra_args:
-            if validated_state.extra_args:
-                validated_state.extra_args.update(client_data.extra_args)
-            else:
-                validated_state.extra_args = client_data.extra_args
-        data = ServersideInputPrediction(validated_state, client_data)
-
-        return core.get_surrogate_values(data, model)
-=======
-        try:
-            data = ServersideInputPrediction(
-                DialWorkflowCreationParamsService(**workflow_state), client_data
-            )
-            return internal_get_surrogate_values(data)
-        except Exception as err:
-            logger.exception(
-                'get_surrogate_values exception (primary logic) for %s', client_data.workflow_id
-            )
-            msg = f'get_surrogate_values exception (primary logic) for {client_data.workflow_id}'
-            raise Exception(msg) from err  # noqa: TRY002 (for INTERSECT)
->>>>>>> 25a5552b
-
-    @intersect_status()
-    def status(self) -> str:
-        """Basic status function which returns a hard-coded string."""
-        return 'Up'
+import logging
+import pickle
+from typing import Any
+
+from intersect_sdk import IntersectBaseCapabilityImplementation, intersect_message, intersect_status
+
+from dial_dataclass import (
+    DialInputMultiple,
+    DialInputPredictions,
+    DialInputSingle,
+    DialWorkflowDatasetUpdate,
+)
+from dial_dataclass.pydantic_helpers import ValidatedObjectId
+
+from . import core
+from .mongo_handler import MongoDBCredentials, MongoDBHandler
+from .serverside_data import (
+    ServersideInputBase,
+    ServersideInputMultiple,
+    ServersideInputPrediction,
+    ServersideInputSingle,
+)
+from .service_specific_dataclasses import DialWorkflowCreationParamsService
+
+logger = logging.getLogger(__name__)
+
+
+class DialCapabilityImplementation(IntersectBaseCapabilityImplementation):
+    """Internal guts for GP usage."""
+
+    intersect_sdk_capability_name = 'dial'
+
+    def __init__(self, credentials: dict[str, Any]):
+        super().__init__()
+        self.mongo_handler = MongoDBHandler(MongoDBCredentials(**credentials))
+
+    ### STATEFUL + WORKFLOW FUNCTIONS ###
+
+    @intersect_message()
+    def initialize_workflow(self, client_data: DialWorkflowCreationParamsService) -> str:
+        """Initializes a stateful workflow for DIALED.
+
+        Takes in initial data points, and returns the ID of the associated workflow.
+        """
+
+        try:
+            server_data = ServersideInputBase(client_data)
+            model = pickle.dumps(core.train_model(server_data), protocol=5)
+            workflow_id = self.mongo_handler.create_workflow(client_data.model_dump(), model)
+        except Exception:
+            logger.exception('initialize_workflow exception')
+            workflow_id = None
+        if not workflow_id:
+            msg = "Couldn't initialize workflow"
+            raise Exception(msg)  # noqa: TRY002 (Expected, we don't need to provide a detailed error message at this point)
+        return workflow_id
+
+    @intersect_message()
+    def get_workflow_data(self, uuid: ValidatedObjectId) -> DialWorkflowCreationParamsService:
+        """Returns the current state of the workflow associated with the id"""
+        try:
+            db_result = self.mongo_handler.get_workflow(uuid)
+        except Exception:
+            logger.exception('get_workflow_data exception for %s', uuid)
+            db_result = None
+        if not db_result:
+            msg = f"Couldn't get workflow data with id {uuid}"
+            raise Exception(msg)  # noqa: TRY002 (workflow does not exist - TODO the former should realistically be a Pydantic ValidationError that can propogate to the client)
+        return DialWorkflowCreationParamsService(**db_result)
+
+    @intersect_message()
+    def update_workflow_with_data(self, update_params: DialWorkflowDatasetUpdate) -> None:
+        """Updates the DB with the provided params. Success of operation is based off whether or not the INTERSECT response is an error."""
+
+        # TODO - all exceptions should realistically provide error information to the client. INTERSECT-SDK v0.9 will introduce a specific exception we can throw which will allow us to do this.
+        try:
+            db_get_result = self.mongo_handler.get_workflow(update_params.workflow_id)
+        except Exception:
+            logger.exception('update_workflow exception for %s', update_params.workflow_id)
+            db_get_result = None
+        if not db_get_result:
+            msg = f'Could not get workflow with id {update_params.workflow_id}'
+            raise Exception(msg)  # noqa: TRY002 (workflow does not exist)
+
+        try:
+            pretrain_result = DialWorkflowCreationParamsService(**db_get_result)
+        except Exception:
+            logger.exception(
+                'update_workflow validation exception for %s', update_params.workflow_id
+            )
+            pretrain_result = None
+        if not pretrain_result or (
+            len(pretrain_result.dataset_x) > 0
+            and len(pretrain_result.dataset_x[0]) != len(update_params.next_x)
+        ):
+            msg = f'Length mismatch in update function for workflow ID {update_params.workflow_id}'
+            raise Exception(msg)  # noqa: TRY002 (data structure mismatch)
+
+        try:
+            pretrain_result.dataset_x.append(update_params.next_x)
+            pretrain_result.dataset_y.append(update_params.next_y)
+            server_data = ServersideInputBase(pretrain_result)
+
+            if update_params.backend_args is not None:
+                server_data.backend_args = update_params.backend_args
+
+            if update_params.kernel_args is not None:
+                server_data.kernel_args = update_params.kernel_args
+
+            if update_params.extra_args is not None:
+                server_data.extra_args = update_params.extra_args
+
+            model = pickle.dumps(core.train_model(server_data), protocol=5)
+
+            db_update_result = self.mongo_handler.update_workflow_dataset(update_params, model)
+        except Exception:
+            logger.exception('update_workflow exception for %s', update_params.workflow_id)
+            db_update_result = None
+        if not db_update_result:
+            msg = f"Couldn't update workflow with new data for workflow {update_params.workflow_id}"
+            raise Exception(msg)  # noqa: TRY002 (workflow does not exist OR the length of the x value didn't match the rest) - TODO this should realistically be a Pydantic ValidationError that can propogate to the client) a Pydantic ValidationError that can propogate to the client)
+
+    ### STATELESS FUNCTIONS ###
+
+    @intersect_message()
+    # trains a model and then recommends a point to measure based on user's requested strategy:
+    def get_next_point(self, client_data: DialInputSingle) -> list[float]:
+        """Trains a model, and then gets the next point for optimization based on the provided strategy.
+
+        Args:
+            client_data (DialInputSingle): Input data containing bounds, strategy, and other parameters.
+
+        Returns:
+            list[float]: The selected point for the next iteration.
+        """
+        try:
+            workflow_id = ValidatedObjectId(client_data.workflow_id)
+            workflow_state = self.mongo_handler.get_workflow(workflow_id)
+        except Exception:
+            logger.exception(
+                'get_next_point exception (state initialization) for %s', client_data.workflow_id
+            )
+            workflow_state = None
+        if not workflow_state:
+            msg = f'No workflow with id {client_data.workflow_id} exists'
+            raise Exception(msg)  # noqa: TRY002 (workflow does not exist - TODO this should realistically be a Pydantic ValidationError that can propogate to the client)
+
+        try:
+            model = pickle.loads(workflow_state['model'])  # noqa: S301 (XXX - this is technically trusted data as long as the DB hasn't been modified)
+            validated_state = DialWorkflowCreationParamsService(**workflow_state)
+            if client_data.extra_args:
+                if validated_state.extra_args:
+                    validated_state.extra_args.update(client_data.extra_args)
+                else:
+                    validated_state.extra_args = client_data.extra_args
+            data = ServersideInputSingle(validated_state, client_data)
+
+            return core.get_next_point(data, model)
+        except Exception as err:
+            logger.exception(
+                'get_next_point exception (primary logic) for %s', client_data.workflow_id
+            )
+            msg = f'get_next_point exception (primary logic) for {client_data.workflow_id}'
+            raise Exception(msg) from err  # noqa: TRY002 (for INTERSECT)
+
+    @intersect_message
+    def get_next_points(self, client_data: DialInputMultiple) -> list[list[float]]:
+        """
+        Get multiple next points for optimization based on the provided strategy.
+
+        Args:
+            client_data: Input data containing bounds, strategy, and other parameters.
+
+        Returns:
+            list[list[float]]: A list of selected points for the next iteration.
+        """
+        try:
+            workflow_id = ValidatedObjectId(client_data.workflow_id)
+            workflow_state = self.mongo_handler.get_workflow(workflow_id)
+        except Exception:
+            logger.exception(
+                'get_next_pointS exception (state initialization) for %s', client_data.workflow_id
+            )
+            workflow_state = None
+        if not workflow_state:
+            msg = f'No workflow with id {client_data.workflow_id} exists'
+            raise Exception(msg)  # noqa: TRY002 (workflow does not exist - TODO this should realistically be a Pydantic ValidationError that can propogate to the client)
+
+        try:
+            validated_state = DialWorkflowCreationParamsService(**workflow_state)
+            if client_data.extra_args:
+                if validated_state.extra_args:
+                    validated_state.extra_args.update(client_data.extra_args)
+                else:
+                    validated_state.extra_args = client_data.extra_args
+            data = ServersideInputMultiple(validated_state, client_data)
+
+            return core.get_next_points(data)
+        except Exception as err:
+            logger.exception(
+                'get_next_pointS exception (primary logic) for %s', client_data.workflow_id
+            )
+            msg = f'get_next_pointS exception (primary logic) for {client_data.workflow_id}'
+            raise Exception(msg) from err  # noqa: TRY002 (for INTERSECT)
+
+    @intersect_message
+    def get_surrogate_values(self, client_data: DialInputPredictions) -> list[list[float]]:
+        """Trains a model then returns 3 lists based on user-supplied points:
+        -Index 0: Predicted values.  These are inverse transformed (undoing the preprocessing to put them on the same scale as dataset_y)
+        -Index 1: Inverse-transformed uncertainties.  If inverse-transforming is not possible (due to log-preprocessing), this will be all -1
+        -Index 2: Uncertainties without inverse transformation
+        """
+        try:
+            workflow_id = ValidatedObjectId(client_data.workflow_id)
+            workflow_state = self.mongo_handler.get_workflow(workflow_id, include_model=True)
+        except Exception:
+            logger.exception(
+                'get_surrogate_values exception (state initialization) for %s',
+                client_data.workflow_id,
+            )
+            workflow_state = None
+        if not workflow_state:
+            msg = f'No workflow with id {client_data.workflow_id} exists'
+            raise Exception(msg)  # noqa: TRY002 (workflow does not exist - TODO this should realistically be a Pydantic ValidationError that can propogate to the client)
+
+        try:
+            model = pickle.loads(workflow_state['model'])  # noqa: S301 (XXX - this is technically trusted data as long as the DB hasn't been modified)
+            validated_state = DialWorkflowCreationParamsService(**workflow_state)
+            if client_data.extra_args:
+                if validated_state.extra_args:
+                    validated_state.extra_args.update(client_data.extra_args)
+                else:
+                    validated_state.extra_args = client_data.extra_args
+            data = ServersideInputPrediction(validated_state, client_data)
+
+            return core.get_surrogate_values(data, model)
+        except Exception as err:
+            logger.exception(
+                'get_surrogate_values exception (primary logic) for %s', client_data.workflow_id
+            )
+            msg = f'get_surrogate_values exception (primary logic) for {client_data.workflow_id}'
+            raise Exception(msg) from err  # noqa: TRY002 (for INTERSECT)
+
+    @intersect_status()
+    def status(self) -> str:
+        """Basic status function which returns a hard-coded string."""
+        return 'Up'